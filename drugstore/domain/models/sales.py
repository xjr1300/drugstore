--- conflicted
+++ resolved
@@ -114,8 +114,6 @@
         self.consumption_tax_amount = Decimal("0")
         self.total = Decimal("0")
 
-<<<<<<< HEAD
-=======
     def __eq__(self, value: object) -> bool:
         """売上IDで売上の等価性を確認する。
 
@@ -132,15 +130,11 @@
     def __ne__(self, value: object) -> bool:  # noqa: D105
         return self != value
 
->>>>>>> ade9f127
     def add_sale_detail(self, sale_detail: SaleDetail) -> None:
         """売上に売上明細を追加する。
 
         Args:
             sale_detail (SaleDetail): 売上明細
-<<<<<<< HEAD
-        """
-=======
 
         Raises:
             ValueError: 売上明細に記録されている売上IDが、追加する売上の売上IDと
@@ -151,7 +145,6 @@
             raise ValueError(
                 "売上明細に記録されている売上IDが、追加する売上の売上IDと異なります。"
             )
->>>>>>> ade9f127
         # 追加する売上明細の商品が、すでに登録されている売上明細の商品であるか確認
         func: Callable[[SaleDetail], bool] = lambda sd: sd.item == sale_detail.item
         existence = next(filter(func, self.sale_details), None)
